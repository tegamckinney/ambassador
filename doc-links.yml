--- conflicted
+++ resolved
@@ -1,14 +1,10 @@
 - title: Welcome
   collapsable: false
   items:
-    - title: Getting Started with Ambassador
-      link: /user-guide/getting-started
-    - title: Why Ambassador?
+    - title: Quick Start Guide
+      link: /docs
+    - title: Why Ambassador Edge Stack?
       link: /about/why-ambassador
-<<<<<<< HEAD
-    - title: Contact Support
-      link: /about/support
-=======
     - title: Features and Benefits
       link: /about/features-and-benefits
     - title: Using Ambassador Edge Stack in Your Organization
@@ -126,69 +122,36 @@
         link: /user-guide/tracing-tutorial-zipkin
       - title: Monitoring Ingress with Prometheus and Grafana
         link: /user-guide/monitoring
->>>>>>> de125c92
-
-- title: Install
+
+
+- title: Reference & Configurations
   items:
-    - title: Quick Start Installation Guide
-      link: /user-guide/install
-    - title: Product Requirements
-      link: /user-guide/product-requirements  
-    - title: Other Installation Options
-      items: 
-      - title: Upgrade Ambassador from the API Gateway to the Edge Stack
-        link: /user-guide/upgrade-from-oss-to-edge-stack
-      - title: Upgrade from Ambassador Pro to Ambassador Edge Stack
-        link: /user-guide/upgrade-from-pro-to-edge-stack
-      - title: Install Ambassador Open Source
-        link: /user-guide/install-ambassador-oss  
-      - title: Early Access Releases
-        link: /user-guide/early-access
-
-- title: Configure
-  items:
-  - title: Configuration Recommendations
-    link: /reference/configuration
-  - title: Core Configurations
-    items:        
-        - title: Global Configuration
-          link: /reference/core/ambassador
-        - title: Module Configuration
-          link: /reference/modules
+    - title: Configuring Ambassador Edge Stack
+      link: /reference/configuration
+    - title: Global Configuration
+      link: /reference/core/ambassador
+    - title: Global Module Configuration
+      link: /reference/modules
+    - title: Core Configuration
+      items:
         - title: Gzip compression
           link: /reference/gzip
         - title: Load Balancing Configuration
           link: /reference/core/load-balancer
         - title: Service Discovery Configuration
           link: /reference/core/resolvers
-        - title: Custom Resource Definitions
-          link: /reference/core/crds
-        - title: Ingress Controller
-          link: /reference/core/ingress-controller
-  - title: Filters
-    items: 
-        - title: Custom Filter for Routing
-          link: /docs/guides/filter-dev-guide
-        - title: Filters
-          link: /reference/filter-reference
-        - title: External Filter Type
-          link: /reference/external-filter-type
-        - title: OAuth Filter Type
-          link: /reference/oauth-filter-type
-        - title: JWT Filter Type
-          link: /reference/jwt-filter-type
-        - title: FilterPolicy Definition
-          link: /reference/filterpolicy-definition
-  - title: The Edge Policy Console
-    items:
-        - title: Using the Administrative Interface
-          link: /reference/dev-portal
-        - title: Diagnostics
-          link: /reference/diagnostics
-        - title: Debugging
-          link: /reference/debugging
-  - title: Security 
-    items:
+    - title: Running Ambassador Edge Stack
+      items:  
+      - title: Running and Deployment 
+        link: /reference/running
+      - title: Debugging Ambassador Edge Stack
+        link: /reference/debugging
+      - title: Ambassador Edge Stack with AWS
+        link: /reference/ambassador-with-aws
+      - title: Diagnostics
+        link: /reference/diagnostics
+    - title: Security Configuration
+      items:
       - title: TLS Configuration
         link: /reference/core/tls
       - title: Client Certificate Validation
@@ -201,8 +164,8 @@
         link: /user-guide/sni
       - title: TLS Origination
         link: /reference/tls/origination
-  - title: Service Routing
-    items:
+    - title: Configuring Services
+      items:
       - title: Configure Mappings
         link: /reference/mappings
       - title: Canary Releases
@@ -239,76 +202,18 @@
         link: /reference/timeouts
       - title: Traffic Shadowing
         link: /reference/shadowing
-  - title: Deprecated Configurations
-    items:
+    - title: Plugins
+      items:
+      - title: Available Services
+        link: /reference/services/services
       - title: Authentication
         link: /reference/services/auth-service
+      - title: Access Control
+        link: /reference/services/access-control
       - title: Rate Limiting
         link: /reference/services/rate-limit-service
-
-- title: Concepts
-  items: 
-  - title: Ambassador 101
-    link: /concepts/overview
-  - title: Ambassador Edge Stack Architecture
-    link: /concepts/architecture
-  - title: Ambassador Edge Stack Deployment Architecture
-    link: /concepts/ambassador-deployment
-  - title: Microservices API Gateways
-    link: /about/microservices-api-gateways
-  - title: Rate Limiting Concepts
-    link: /user-guide/rate-limiting
-  - title: Self-Service Routing and Deployment Control
-    link: /concepts/developers
-  - title: OAuth & OIDC Overview
-    link: /concepts/auth-overview
-  - title: Why Ambassador Edge Stack Uses Envoy Proxy (External Link)
-    link: https://blog.getambassador.io/envoy-vs-nginx-vs-haproxy-why-the-open-source-ambassador-api-gateway-chose-envoy-23826aed79ef
-  - title: Features and Benefits
-    link: /about/features-and-benefits
-  - title: Ambassador Edge Stack vs. Other Software
-    link: /about/alternatives
-  - title: Certified Builds
-    link: /user-guide/certified-builds
-- title: Best Practices 
-  items:
-    - title: Running in Production 
-      link: /reference/running
-    - title: Using Ambassador Edge Stack in Your Organization
-      link: /concepts/using-ambassador-in-org
-    - title: Integration Testing with Service Preview
-      link: /docs/dev-guide/service-preview
-    - title: Implementing GitOps with Ambassador Edge Stack
-      link: /user-guide/gitops-ambassador
-    - title: Testing in Production with Canary Releases
-      link: /docs/dev-guide/canary-release-concepts
-    - title: Safely Testing in Production
-      link: /docs/dev-guide/test-in-prod
-    - title: Continuous Delivery, Declarative Config, and GitOps
-      link: /user-guide/cd-declarative-gitops
-
-- title: Third Party Connections
-  items:
-    - title: Available Configurations
-      link: /docs/guides/
-    - title: Service Mesh
-      items:
-      - title: Consul
-        link: /user-guide/consul
-      - title: Istio
-        link: /user-guide/with-istio
-      - title: Linkerd2
-        link: /user-guide/linkerd2
-    - title: Observability
-      items:
-      - title: Distributed Tracing
-        link: /user-guide/tracing-tutorial
-      - title: DataDog Distributed Tracing
-        link: /user-guide/tracing-tutorial-datadog
-      - title: Zipkin Distributed Tracing
-        link: /user-guide/tracing-tutorial-zipkin
-      - title: Monitoring Ingress with Prometheus and Grafana
-        link: /user-guide/monitoring
+      - title: Tracing
+        link: /reference/services/tracing-service
     - title: IDP Support
       items:
       - title: Auth0
@@ -325,28 +230,21 @@
         link: /reference/idp-support/salesforce
       - title: User Account and Authentication (UAA)
         link: /reference/idp-support/uaa
-    - title: Custom Policies
-      items:
-      - title: Available Services
-        link: /reference/services/services
-      - title: Access Control
-        link: /reference/services/access-control
-      - title: Tracing
-        link: /reference/services/tracing-service
-    - title: Protocol Support
-      items:
-      - title: Knative and Ambassador Edge Stack
-        link: /user-guide/knative
-      - title: Use gRPC with Ambassador Edge Stack
-        link: /user-guide/grpc
-      - title: Use WebSockets with Ambassador Edge Stack
-        link: /user-guide/websockets-ambassador
-      - title: Load Balancing with AWS
-        link: /reference/ambassador-with-aws
+    - title: Custom Resource Definitions
+      link: /reference/core/crds
+    - title: Ambassador as an Ingress Controller
+      link: /reference/core/ingress-controller
+    - title: Filters
+      link: /reference/filter-reference
+    - title: Developer Portal
+      link: /reference/dev-portal
+    - title: Statistics and Monitoring
+      link: /reference/statistics
 
 - title: Contributors
   items:
     - title: Building Ambassador Edge Stack (GitHub)
       link: https://github.com/datawire/ambassador/blob/master/BUILDING.md
     - title: Changelog (GitHub)
-      link: https://github.com/datawire/ambassador/blob/master/CHANGELOG.md+      link: https://github.com/datawire/ambassador/blob/master/CHANGELOG.md
+
