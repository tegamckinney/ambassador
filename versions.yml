--- conflicted
+++ resolved
@@ -1,9 +1,4 @@
-<<<<<<< HEAD
-version: 0.83.0
-aproVersion: 0.9.0
-=======
 version: 0.85.0
 aproVersion: 0.10.0
->>>>>>> c4415d6a
 qotmVersion: 1.7
 tourVersion: 0.2.6