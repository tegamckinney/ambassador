--- conflicted
+++ resolved
@@ -52,8 +52,6 @@
     'www-authenticate'
 ])
 
-<<<<<<< HEAD
-=======
 # This mapping is only used for ambassador/v0.
 ExtAuthRequestHeaders = {
     'Authorization': True,
@@ -71,7 +69,6 @@
     'X-Gateway-Proto': True,
     'WWW-Authenticate': True,
 }
->>>>>>> 4c96f96a
 
 @multi
 def v2filter(irfilter: IRFilter):
@@ -79,26 +76,7 @@
 
 
 @v2filter.when("IRAuth")
-<<<<<<< HEAD
 def v2filter_auth(auth: IRAuth):
-    authorizarion_headers = set(auth.allowed_authorization_headers)
-    request_headers = set(auth.allowed_request_headers)
-                
-    if auth.api_version == "ambassador/v0":
-        authorizarion_headers = set(auth.allowed_headers)
-        request_headers = authorizarion_headers
-    else:
-        assert auth.api_version == "ambassador/v1"
-
-    assert auth.cluster
-
-    cluster = typecast(IRCluster, auth.cluster)
-=======
-def v2filter(auth):
-    if auth.api_version == "ambassador/v1":
-        allowed_authorizarion_headers = list(set(auth.allowed_authorization_headers).union(AllowedAuthorizationHeaders))
-        allowed_request_headers = list(set(auth.allowed_request_headers).union(AllowedRequestHeaders))
-          
     if auth.api_version == "ambassador/v0":
         # This preserves exactly the same logic prior to ambassador/v1 implementation.
         request_headers = dict(ExtAuthRequestHeaders)
@@ -108,7 +86,16 @@
 
         allowed_authorizarion_headers = auth.allowed_headers
         allowed_request_headers = sorted(request_headers.keys())
->>>>>>> 4c96f96a
+    else:
+        # We only really know how to handle v1 or v0. Hmm.
+        assert auth.api_version == "ambassador/v1"
+
+        allowed_authorizarion_headers = list(set(auth.allowed_authorization_headers).union(AllowedAuthorizationHeaders))
+        allowed_request_headers = list(set(auth.allowed_request_headers).union(AllowedRequestHeaders))
+    
+    assert auth.cluster
+
+    cluster = typecast(IRCluster, auth.cluster)
 
     return {
         'name': 'envoy.ext_authz',
