# Method-based routing

Ambassador Edge Stack supports routing based on HTTP method and regular expression.

## Using `method`

The `method` annotation specifies the specific HTTP method for a mapping. The value of the `method` annotation must be in all upper case.

For example:

```yaml
---
<<<<<<< HEAD
apiVersion: getambassador.io/v1
=======
aapiVersion: getambassador.io/v2
>>>>>>> 3fcf7464
kind: Mapping
metadata:
  name: get
spec:
  prefix: /backend/get_only/
  method: GET
  service: tour
```

## Using `method_regex`

When `method_regex` is set to `true`, the value of the `method` annotation will be interpreted as a regular expression. 

<|MERGE_RESOLUTION|>--- conflicted
+++ resolved
@@ -10,11 +10,7 @@
 
 ```yaml
 ---
-<<<<<<< HEAD
-apiVersion: getambassador.io/v1
-=======
-aapiVersion: getambassador.io/v2
->>>>>>> 3fcf7464
+apiVersion: getambassador.io/v2
 kind: Mapping
 metadata:
   name: get
@@ -26,5 +22,4 @@
 
 ## Using `method_regex`
 
-When `method_regex` is set to `true`, the value of the `method` annotation will be interpreted as a regular expression. 
-
+When `method_regex` is set to `true`, the value of the `method` annotation will be interpreted as a regular expression. 