
#DEV_REGISTRY=localhost:5000
#DEV_KUBECONFIG=/tmp/k3s.yaml

RED=\033[1;31m
GRN=\033[1;32m
YEL=\033[1;33m
BLU=\033[1;34m
WHT=\033[1;37m
BLD=\033[1m
END=\033[0m

MODULES :=

module = $(eval MODULES += $(1))$(eval SOURCE_$(1)=$(abspath $(2)))

BUILDER_HOME := $(dir $(abspath $(lastword $(MAKEFILE_LIST))))

BUILDER = $(abspath $(BUILDER_HOME)/builder.sh)
DBUILD = $(abspath $(BUILDER_HOME)/dbuild.sh)

all: help
.PHONY: all

.NOTPARALLEL:

export RSYNC_ERR=$(RED)ERROR: please update to a version of rsync with the --info option$(END)
export DOCKER_ERR=$(RED)ERROR: cannot find docker, please make sure docker is installed$(END)

preflight:
ifeq ($(strip $(shell $(BUILDER))),)
	@printf "$(WHT)==$(GRN)Preflight checks$(WHT)==$(END)\n"
# Checking for rsync --info
	test -n "$$(rsync --help | fgrep -- --info)" || (printf "$${RSYNC_ERR}\n"; exit 1)
# Checking for docker
	which docker > /dev/null || (printf "$${DOCKER_ERR}\n"; exit 1)
endif
.PHONY: preflight

sync: preflight
	@$(foreach MODULE,$(MODULES),$(BUILDER) sync $(MODULE) $(SOURCE_$(MODULE)) &&) true
.PHONY: sync

version:
	@$(MAKE) --no-print-directory sync
	@$(BUILDER) version $(DISTRO)
.PHONY: version

compile:
	@$(MAKE) --no-print-directory sync
	@$(BUILDER) compile
.PHONY: compile

commit:
	@$(BUILDER) commit snapshot
.PHONY: commit

images:
	@$(MAKE) --no-print-directory compile
	@$(MAKE) --no-print-directory commit
	@printf "$(WHT)==$(GRN)Building $(BLU)ambassador$(GRN) image$(WHT)==$(END)\n"
	@$(DBUILD) $(BUILDER_HOME) --build-arg artifacts=snapshot --target ambassador -t ambassador
	@printf "$(WHT)==$(GRN)Building $(BLU)kat-client$(GRN) image$(WHT)==$(END)\n"
	@$(DBUILD) $(BUILDER_HOME) --build-arg artifacts=snapshot --target kat-client -t kat-client
	@printf "$(WHT)==$(GRN)Building $(BLU)kat-server$(GRN) image$(WHT)==$(END)\n"
	@$(DBUILD) $(BUILDER_HOME) --build-arg artifacts=snapshot --target kat-server -t kat-server
.PHONY: images

AMB_IMAGE=$(DEV_REGISTRY)/ambassador:$(shell docker images -q ambassador:latest)
KAT_CLI_IMAGE=$(DEV_REGISTRY)/kat-client:$(shell docker images -q kat-client:latest)
KAT_SRV_IMAGE=$(DEV_REGISTRY)/kat-server:$(shell docker images -q kat-server:latest)

export REGISTRY_ERR=$(RED)ERROR: please set the DEV_REGISTRY make/env variable to the docker registry\n       you would like to use for development$(END)

push: images
	@test -n "$(DEV_REGISTRY)" || (printf "$${REGISTRY_ERR}\n"; exit 1)
	@printf "$(WHT)==$(GRN)Pushing $(BLU)ambassador$(GRN) image$(WHT)==$(END)\n"
	docker tag ambassador $(AMB_IMAGE)
	docker push $(AMB_IMAGE)
	@printf "$(WHT)==$(GRN)Pushing $(BLU)kat-client$(GRN) image$(WHT)==$(END)\n"
	docker tag kat-client $(KAT_CLI_IMAGE)
	docker push $(KAT_CLI_IMAGE)
	@printf "$(WHT)==$(GRN)Pushing $(BLU)kat-server$(GRN) image$(WHT)==$(END)\n"
	docker tag kat-server $(KAT_SRV_IMAGE)
	docker push $(KAT_SRV_IMAGE)
.PHONY: push

export KUBECONFIG_ERR=$(RED)ERROR: please set the $(YEL)DEV_KUBECONFIG$(RED) make/env variable to the docker registry\n       you would like to use for development. Note this cluster must have access\n       to $(YEL)DEV_REGISTRY$(RED) ($(WHT)$(DEV_REGISTRY)$(RED))$(END)
export KUBECTL_ERR=$(RED)ERROR: preflight kubectl check failed$(END)

test-ready: push
	@test -n "$(DEV_KUBECONFIG)" || (printf "$${KUBECONFIG_ERR}\n"; exit 1)
	@kubectl --kubeconfig $(DEV_KUBECONFIG) -n default get service kubernetes > /dev/null || (printf "$${KUBECTL_ERR}\n"; exit 1)
	@cat $(DEV_KUBECONFIG) | docker exec -i $(shell $(BUILDER)) sh -c "cat > /buildroot/kubeconfig.yaml"
	@if [ -e ~/.docker/config.json ]; then \
		cat ~/.docker/config.json | docker exec -i $(shell $(BUILDER)) sh -c "mkdir -p /home/dw/.docker && cat > /home/dw/.docker/config.json" ; \
	fi
# XXX noop target for teleproxy tests
	@docker exec -w /buildroot/ambassador -i $(shell $(BUILDER)) sh -c "echo bin_linux_amd64/edgectl: > Makefile"
	@docker exec -w /buildroot/ambassador -i $(shell $(BUILDER)) sh -c "mkdir -p bin_linux_amd64"
	@docker exec -w /buildroot/ambassador -d $(shell $(BUILDER)) ln -s /buildroot/bin/edgectl /buildroot/ambassador/bin_linux_amd64/edgectl
.PHONY: test-ready

PYTEST_ARGS ?=
export PYTEST_ARGS

pytest: test-ready
	@printf "$(WHT)==$(GRN)Running $(BLU)py$(GRN) tests$(WHT)==$(END)\n"
	docker exec \
		-e AMBASSADOR_DOCKER_IMAGE=$(AMB_IMAGE) \
		-e KAT_CLIENT_DOCKER_IMAGE=$(KAT_CLI_IMAGE) \
		-e KAT_SERVER_DOCKER_IMAGE=$(KAT_SRV_IMAGE) \
		-e KAT_IMAGE_PULL_POLICY=Always \
		-e KAT_REQ_LIMIT \
<<<<<<< HEAD
		-e PYTEST_ARGS \
		-it $(shell $(BUILDER)) /buildroot/builder.sh pytest-internal
=======
		-it $(shell $(BUILDER)) sh -c 'cd ambassador && pytest --tb=short -ra $(PYTEST_ARGS)'
>>>>>>> c5741177
.PHONY: pytest


GOTEST_PKGS ?= ./...
export GOTEST_PKGS
GOTEST_ARGS ?=
export GOTEST_ARGS

gotest: test-ready
	@printf "$(WHT)==$(GRN)Running $(BLU)go$(GRN) tests$(WHT)==$(END)\n"
	docker exec \
		-e DTEST_REGISTRY=$(DEV_REGISTRY) \
		-e DTEST_KUBECONFIG=/buildroot/kubeconfig.yaml \
		-e GOTEST_PKGS \
		-e GOTEST_ARGS \
		-it $(shell $(BUILDER)) /buildroot/builder.sh gotest-internal
.PHONY: gotest

test: gotest pytest
.PHONY: test

shell:
	@$(BUILDER) shell
.PHONY: shell

<<<<<<< HEAD
AMB_IMAGE_RC=$(RELEASE_REGISTRY)/ambassador:$(RELEASE_VERSION)
AMB_IMAGE_RC_LATEST=$(RELEASE_REGISTRY)/ambassador:$(BUILD_VERSION)-rc-latest
AMB_IMAGE_RELEASE=$(RELEASE_REGISTRY)/ambassador:$(BUILD_VERSION)

export RELEASE_REGISTRY_ERR=$(RED)ERROR: please set the RELEASE_REGISTRY make/env variable to the docker registry\n       you would like to use for release$(END)

RELEASE_TYPE=$$($(BUILDER) release-type)
RELEASE_VERSION=$$($(BUILDER) release-version)
BUILD_VERSION=$$($(BUILDER) version)

rc: images
	@test -n "$(RELEASE_REGISTRY)" || (printf "$${RELEASE_REGISTRY_ERR}\n"; exit 1)
	@if [ "$(RELEASE_TYPE)" = release ]; then \
		(printf "$(RED)ERROR: 'make rc' can only be used for non-release tags$(END)\n" && exit 1); \
	fi
	@printf "$(WHT)==$(GRN)Pushing release candidate $(BLU)ambassador$(GRN) image$(WHT)==$(END)\n"
	docker tag ambassador $(AMB_IMAGE_RC)
	docker push $(AMB_IMAGE_RC)
	@if [ "$(RELEASE_TYPE)" = rc ]; then \
		docker tag ambassador $(AMB_IMAGE_RC_LATEST) && \
		docker push $(AMB_IMAGE_RC_LATEST) && \
		printf "$(GRN)Tagged $(RELEASE_VERSION) as latest RC$(END)\n" ; \
	fi
.PHONY: rc

release-prep:
	bash $(OSS_HOME)/releng/release-prep.sh
.PHONY: release-prep

release:
	@test -n "$(RELEASE_REGISTRY)" || (printf "$${RELEASE_REGISTRY_ERR}\n"; exit 1)
	@$(MAKE) --no-print-directory sync
	@if [ "$(RELEASE_TYPE)" != release ]; then \
		(printf "$(RED)ERROR: 'make release' can only be used for release tags ('vX.Y.Z')$(END)\n" && exit 1); \
	fi
	@printf "$(WHT)==$(GRN)Promoting release $(BLU)ambassador$(GRN) image$(WHT)==$(END)\n"
	docker pull $(AMB_IMAGE_RC_LATEST)
	docker tag $(AMB_IMAGE_RC_LATEST) $(AMB_IMAGE_RELEASE)
	docker push $(AMB_IMAGE_RELEASE)
.PHONY: release

=======
>>>>>>> c5741177
clean:
	@$(BUILDER) clean
.PHONY: clean

<<<<<<< HEAD
clobber:
=======
clobber: clean $(addsuffix .docker.clean,$(images.all) snapshot)
>>>>>>> c5741177
	@$(BUILDER) clobber
.PHONY: clobber

help:
	@printf "$(subst $(NL),\n,$(HELP))\n"
.PHONY: help

# NOTE: this is not a typo, this is actually how you spell newline in Make
define NL


endef

# NOTE: this is not a typo, this is actually how you spell space in Make
define SPACE
 
endef

COMMA = ,

define HELP

This Makefile builds Ambassador using a standard build environment inside
a Docker container. The $(BLD)ambassador$(END), $(BLD)kat-server$(END), and $(BLD)kat-client$(END) images are
created from this container after the build stage is finished.

The build works by maintaining a running build container in the background.
It gets source code into that container via $(BLD)rsync$(END). The $(BLD)/root$(END) directory in
this container is a Docker volume, which allows files (e.g. the Go build
cache and $(BLD)pip$(END) downloads) to be cached across builds.

This arrangement also permits building multiple codebases. This is useful
for producing builds with extended functionality. Each external codebase
is synced into the container at the $(BLD)/buildroot/<name>$(END) path.

The build system doesn't try to magically handle all dependencies. In
general, if you change something that is not pure source code, you will
likely need to do a $(BLD)make clean$(END) in order to see the effect. For example,
Python code only gets set up once, so if you change $(BLD)requirements.txt$(END) or
$(BLD)setup.py$(END), then you will need to do a clean build to see the effects.
Assuming you didn't $(BLD)make clobber$(END), this shouldn't take long due to the
cache in the Docker volume.

$(BLD)Targets:$(END)

  $(BLD)make $(BLU)help$(END)      -- displays this message.

  $(BLD)make $(BLU)preflight$(END) -- checks dependencies of this makefile.

  $(BLD)make $(BLU)sync$(END)      -- syncs source code into the build container.

  $(BLD)make $(BLU)version$(END)   -- display source code version.

  $(BLD)make $(BLU)compile$(END)   -- syncs and compiles the source code in the build container.

  $(BLD)make $(BLU)images$(END)    -- creates images from the build container.

  $(BLD)make $(BLU)push$(END)      -- pushes images to $(BLD)\$$DEV_REGISTRY$(END). ($(DEV_REGISTRY))

  $(BLD)make $(BLU)test$(END)      -- runs Go and Python tests inside the build container.

    The tests require a Kubernetes cluster and a Docker registry in order to
    function. These must be supplied via the $(BLD)make$(END)/$(BLD)env$(END) variables $(BLD)\$$DEV_KUBECONFIG$(END)
    and $(BLD)\$$DEV_REGISTRY$(END).

  $(BLD)make $(BLU)gotest$(END)    -- runs just the Go tests inside the build container.

    Use $(BLD)\$$GOTEST_PKGS$(END) to control which packages are passed to $(BLD)gotest$(END). ($(GOTEST_PKGS))
    Use $(BLD)\$$GOTEST_ARGS$(END) to supply additional non-package arguments. ($(GOTEST_ARGS))

  $(BLD)make $(BLU)pytest$(END)    -- runs just the Python tests inside the build container.

    Use $(BLD)\$$PYTEST_ARGS$(END) to pass args to pytest. ($(PYTEST_ARGS))

  $(BLD)make $(BLU)shell$(END)     -- starts a shell in the build container.

  $(BLD)make $(BLU)rc$(END)        -- push a release candidate image to $(BLD)\$$RELEASE_REGISTRY$(END). ($(RELEASE_REGISTRY))

    The current commit must be tagged for this to work, and your tree must be clean.
    If the tag is of the form 'vX.Y.Z-rc[0-9]*', this will also push a tag of the
    form 'vX.Y.Z-rc-latest'.

  $(BLD)make $(BLU)release$(END)   -- promote a release candidate to a release.

    The current commit must be tagged for this to work, and your tree must be clean.
    Additionally, the tag must be of the form 'vX.Y.Z'. You must also have previously
    build an RC for the same tag using the current $(BLD)\$$RELEASE_REGISTRY$(END).

  $(BLD)make $(BLU)clean$(END)     -- kills the build container.

  $(BLD)make $(BLU)clobber$(END)   -- kills the build container and the cache volume.

$(BLD)Codebases:$(END)
  $(foreach MODULE,$(MODULES),\n  $(BLD)$(SOURCE_$(MODULE)) ==> $(BLU)$(MODULE)$(END))

endef<|MERGE_RESOLUTION|>--- conflicted
+++ resolved
@@ -112,12 +112,8 @@
 		-e KAT_SERVER_DOCKER_IMAGE=$(KAT_SRV_IMAGE) \
 		-e KAT_IMAGE_PULL_POLICY=Always \
 		-e KAT_REQ_LIMIT \
-<<<<<<< HEAD
 		-e PYTEST_ARGS \
 		-it $(shell $(BUILDER)) /buildroot/builder.sh pytest-internal
-=======
-		-it $(shell $(BUILDER)) sh -c 'cd ambassador && pytest --tb=short -ra $(PYTEST_ARGS)'
->>>>>>> c5741177
 .PHONY: pytest
 
 
@@ -143,7 +139,6 @@
 	@$(BUILDER) shell
 .PHONY: shell
 
-<<<<<<< HEAD
 AMB_IMAGE_RC=$(RELEASE_REGISTRY)/ambassador:$(RELEASE_VERSION)
 AMB_IMAGE_RC_LATEST=$(RELEASE_REGISTRY)/ambassador:$(BUILD_VERSION)-rc-latest
 AMB_IMAGE_RELEASE=$(RELEASE_REGISTRY)/ambassador:$(BUILD_VERSION)
@@ -185,17 +180,11 @@
 	docker push $(AMB_IMAGE_RELEASE)
 .PHONY: release
 
-=======
->>>>>>> c5741177
 clean:
 	@$(BUILDER) clean
 .PHONY: clean
 
-<<<<<<< HEAD
 clobber:
-=======
-clobber: clean $(addsuffix .docker.clean,$(images.all) snapshot)
->>>>>>> c5741177
 	@$(BUILDER) clobber
 .PHONY: clobber
 
